# JDBC input plugins for Embulk

JDBC input plugins for Embulk loads records to databases using JDBC drivers.

## MySQL

See [embulk-input-mysql](embulk-input-mysql/).

## PostgreSQL

See [embulk-input-postgresql](embulk-input-postgresql/).

## Oracle

See [embulk-input-oracle](embulk-input-oracle/).

## Redshift

See [embulk-input-redshift](embulk-input-redshift/).

## SQL Server

See [embulk-input-sqlserver](embulk-input-sqlserver/).

<<<<<<< HEAD
## Others (generic JDBC)
=======
## DB2

See [embulk-input-db2](embulk-input-db2/).

## Generic
>>>>>>> e280470c

See [embulk-input-jdbc](embulk-input-jdbc/).
<|MERGE_RESOLUTION|>--- conflicted
+++ resolved
@@ -22,14 +22,10 @@
 
 See [embulk-input-sqlserver](embulk-input-sqlserver/).
 
-<<<<<<< HEAD
-## Others (generic JDBC)
-=======
 ## DB2
 
 See [embulk-input-db2](embulk-input-db2/).
 
-## Generic
->>>>>>> e280470c
+## Others (generic JDBC)
 
 See [embulk-input-jdbc](embulk-input-jdbc/).
